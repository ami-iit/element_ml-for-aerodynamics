name: ml-env
channels:
  - conda-forge
  - robotology
dependencies:
  - python==3.11.0
  - pathlib
  - toml
  - numpy==1.26.4
  - scipy
  - idyntree
  - resolve-robotics-uri-py
  - matplotlib
  - nvidia/label/cuda-12.4.0::cuda
  - nomkl
  - tabulate
  - openpyxl
  - huggingface_hub
  - optuna
<<<<<<< HEAD
  - rich
  - pyvista
=======
  - scikit-learn
  - pandas
  - libblas=*=*netlib
>>>>>>> 57d7bc35
  - pip
  - pip:
    - --extra-index-url https://download.pytorch.org/whl/cu124
    - torch
    - torchvision
    - torchaudio
    - torchsummary
    - torchinfo
    - open3d
    - optuna
    - wandb
<<<<<<< HEAD
    - plotly
    - onnx
    - onnxruntime
=======
    - plotly==5.24.0
    - pytorch-msssim
>>>>>>> 57d7bc35
variables:
  CUBLAS_WORKSPACE_CONFIG: :4096:8<|MERGE_RESOLUTION|>--- conflicted
+++ resolved
@@ -17,14 +17,11 @@
   - openpyxl
   - huggingface_hub
   - optuna
-<<<<<<< HEAD
   - rich
   - pyvista
-=======
   - scikit-learn
   - pandas
   - libblas=*=*netlib
->>>>>>> 57d7bc35
   - pip
   - pip:
     - --extra-index-url https://download.pytorch.org/whl/cu124
@@ -36,13 +33,9 @@
     - open3d
     - optuna
     - wandb
-<<<<<<< HEAD
-    - plotly
     - onnx
     - onnxruntime
-=======
     - plotly==5.24.0
     - pytorch-msssim
->>>>>>> 57d7bc35
 variables:
   CUBLAS_WORKSPACE_CONFIG: :4096:8